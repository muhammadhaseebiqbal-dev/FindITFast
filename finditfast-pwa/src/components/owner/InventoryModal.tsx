import React, { useState, useRef, useEffect } from 'react';
import { collection, query, where, getDocs, Timestamp } from 'firebase/firestore';
import { db } from '../../services/firebase';
import { ItemService } from '../../services/firestoreService';
import { fileToBase64, validateImageFile, compressImage } from '../../utilities/imageUtils';
import { getStorePlanImageUrl } from '../../utils/storePlanCompatibility';
import { sanitizeForSafari, logSafariDebug, logSafariError } from '../../utils/safariCompatibility';
import type { Store, StorePlan, Item } from '../../types';

interface InventoryModalProps {
  store: Store;
  storePlan: StorePlan;
  onClose: () => void;
}

interface ItemPin {
  id: string;
  x: number;
  y: number;
  item: Item;
}

interface NewItemForm {
  name: string;
  price: string;
  itemImage: string | null; // Base64
  priceImage: string | null; // Base64
  x: number;
  y: number;
}

export const InventoryModal: React.FC<InventoryModalProps> = ({
  store,
  storePlan,
  onClose
}) => {
  const [items, setItems] = useState<ItemPin[]>([]);
  const [showAddForm, setShowAddForm] = useState(false);
  const [newPin, setNewPin] = useState<{ x: number; y: number } | null>(null);
  const [loading, setLoading] = useState(true);
  const [saving, setSaving] = useState(false);
  const [error, setError] = useState<string | null>(null);
  
  const [newItem, setNewItem] = useState<NewItemForm>({
    name: '',
    price: '',
    itemImage: null,
    priceImage: null,
    x: 0,
    y: 0
  });
  
  // File size tracking state
  const [itemImageSizeInfo, setItemImageSizeInfo] = useState<{
    originalSize: number;
    compressedSize: number;
  } | null>(null);
  
  const [priceImageSizeInfo, setPriceImageSizeInfo] = useState<{
    originalSize: number;
    compressedSize: number;
  } | null>(null);

  const floorplanRef = useRef<HTMLImageElement>(null);
  const itemImageRef = useRef<HTMLInputElement>(null);
  const priceImageRef = useRef<HTMLInputElement>(null);

  useEffect(() => {
    loadItems();
  }, [storePlan.id]);

  const loadItems = async () => {
    try {
      setLoading(true);
      setError(null);

      // Get items for this specific floorplan
      const itemsQuery = query(
        collection(db, 'items'),
        where('storeId', '==', store.id),
        where('floorplanId', '==', storePlan.id)
      );
      
      const itemsSnapshot = await getDocs(itemsQuery);
      const itemsData = itemsSnapshot.docs.map(doc => ({
        id: doc.id,
        ...doc.data()
      })) as Item[];

      // Convert to pins
      const pins: ItemPin[] = itemsData.map(item => ({
        id: item.id,
        x: item.position.x,
        y: item.position.y,
        item
      }));

      setItems(pins);
    } catch (error) {
      console.error('Error loading items:', error);
      setError('Failed to load items');
    } finally {
      setLoading(false);
    }
  };

  const handleFloorplanClick = (event: React.MouseEvent<HTMLImageElement>) => {
    if (!floorplanRef.current || showAddForm) return;

    const rect = floorplanRef.current.getBoundingClientRect();
    const x = ((event.clientX - rect.left) / rect.width) * 100;
    const y = ((event.clientY - rect.top) / rect.height) * 100;

    setNewPin({ x, y });
    setNewItem(prev => ({ ...prev, x, y }));
    setShowAddForm(true);
  };

  const handleImageUpload = async (file: File, type: 'item' | 'price') => {
    try {
      logSafariDebug('Starting image upload', { 
        fileName: file.name, 
        fileSize: file.size, 
        fileType: file.type,
        uploadType: type
      });

      // Validate file
      if (!validateImageFile(file, 5)) { // 5MB limit
        throw new Error('Invalid image file. Please select a valid image under 5MB.');
      }

<<<<<<< HEAD
      const originalSize = file.size;
      console.log(`📁 [${type.toUpperCase()} IMAGE] Original size:`, (originalSize / 1024 / 1024).toFixed(2), 'MB');

      // Compress image
      const compressedFile = await compressImage(file, 800, 800, 0.7);
      const compressedSize = compressedFile.size;
      
      console.log(`🗜️ [${type.toUpperCase()} IMAGE] Compressed size:`, (compressedSize / 1024 / 1024).toFixed(2), 'MB');
      console.log(`📊 [${type.toUpperCase()} IMAGE] Compression ratio:`, ((1 - compressedSize / originalSize) * 100).toFixed(1) + '%');
=======
      logSafariDebug('File validation passed');

      // Compress image
      const compressedFile = await compressImage(file, 800, 800, 0.7);
      logSafariDebug('Image compressed successfully', {
        originalSize: file.size,
        compressedSize: compressedFile.size
      });
>>>>>>> e5b2f534
      
      // Convert to base64
      const base64 = await fileToBase64(compressedFile);
      logSafariDebug('Base64 conversion successful', { 
        base64Length: base64.length,
        isValidDataUrl: base64.startsWith('data:')
      });
      
      if (type === 'item') {
        setNewItem(prev => ({ ...prev, itemImage: base64 }));
        setItemImageSizeInfo({ originalSize, compressedSize });
      } else {
        setNewItem(prev => ({ ...prev, priceImage: base64 }));
        setPriceImageSizeInfo({ originalSize, compressedSize });
      }
      
      logSafariDebug('Image upload completed successfully');
    } catch (error) {
      logSafariError('Error processing image', error, { 
        fileName: file.name, 
        fileSize: file.size, 
        uploadType: type 
      });
      setError(`Failed to process ${type} image: ${error instanceof Error ? error.message : 'Unknown error'}`);
    }
  };

  const handleSaveItem = async () => {
    try {
      setSaving(true);
      setError(null);

      logSafariDebug('Starting item save process', {
        itemName: newItem.name,
        hasImage: !!newItem.itemImage,
        position: { x: newItem.x, y: newItem.y }
      });

      // Validation
      if (!newItem.name.trim()) {
        throw new Error('Item name is required');
      }
      if (!newItem.itemImage) {
        throw new Error('Item image is required');
      }

      // Create item data with metadata instead of base64 for Safari/iOS compatibility
      // Clean price by removing $ and non-numeric characters except decimal point
      const cleanPrice = newItem.price ? newItem.price.replace(/[^\d.]/g, '') : null;

      const rawItemData = {
        name: newItem.name.trim(),
        price: cleanPrice || null,
        imageUrl: '', // Empty URL since we're not storing base64
        priceImageUrl: newItem.priceImage ? '' : undefined, // Empty URL if price image exists
        storeId: store.id,
        floorplanId: storePlan.id,
        position: {
          x: Number(newItem.x), // Ensure numeric types for Safari
          y: Number(newItem.y)  // Ensure numeric types for Safari
        },
        verified: true,
        verifiedAt: Timestamp.now(),
        createdAt: Timestamp.now(),
        updatedAt: Timestamp.now(),
        reportCount: 0,
        // Metadata fields for Safari/iOS compatibility
        hasImageData: !!newItem.itemImage,
        imageMimeType: newItem.itemImage ? 'image/jpeg' : undefined, // Assume JPEG for now
        imageSize: newItem.itemImage ? newItem.itemImage.length : undefined,
        hasPriceImage: !!newItem.priceImage,
        priceImageMimeType: newItem.priceImage ? 'image/jpeg' : undefined,
        priceImageSize: newItem.priceImage ? newItem.priceImage.length : undefined,
      };

      // Sanitize data for Safari compatibility
      const itemData = sanitizeForSafari(rawItemData);
      
      logSafariDebug('Item data prepared and sanitized', itemData);

      // Save to Firestore
      const itemId = await ItemService.create(itemData as Omit<Item, 'id'>);
      
      logSafariDebug('Item saved successfully', { itemId });

      // Reset form
      setNewItem({
        name: '',
        price: '',
        itemImage: null,
        priceImage: null,
        x: 0,
        y: 0
      });
      setItemImageSizeInfo(null);
      setPriceImageSizeInfo(null);
      setNewPin(null);
      setShowAddForm(false);

      // Reload items
      await loadItems();
      
      logSafariDebug('Item save process completed successfully');

    } catch (error) {
      logSafariError('Error saving item', error, {
        itemName: newItem.name,
        hasImage: !!newItem.itemImage,
        position: { x: newItem.x, y: newItem.y }
      });
      setError(error instanceof Error ? error.message : 'Failed to save item');
    } finally {
      setSaving(false);
    }
  };

  const handleDeleteItem = async (itemId: string) => {
    if (!confirm('Are you sure you want to delete this item?')) return;

    try {
      await ItemService.delete(itemId);
      await loadItems();
    } catch (error) {
      console.error('Error deleting item:', error);
      setError('Failed to delete item');
    }
  };

  const closeModal = () => {
    setShowAddForm(false);
    setNewPin(null);
    setError(null);
    onClose();
  };

  return (
    <div className="fixed inset-0 bg-black bg-opacity-50 z-50 flex items-center justify-center p-4">
      <div className="bg-white rounded-2xl max-w-6xl w-full max-h-[90vh] flex flex-col">
        {/* Header */}
        <div className="flex items-center justify-between p-6 border-b">
          <div>
            <h2 className="text-2xl font-bold text-gray-900">{store.name}</h2>
            <p className="text-gray-600">Item Management - {storePlan.name}</p>
          </div>
          <button
            onClick={closeModal}
            className="text-gray-400 hover:text-gray-600 transition-colors"
          >
            <svg className="w-8 h-8" fill="none" stroke="currentColor" viewBox="0 0 24 24">
              <path strokeLinecap="round" strokeLinejoin="round" strokeWidth={2} d="M6 18L18 6M6 6l12 12" />
            </svg>
          </button>
        </div>

        {/* Main Content */}
        <div className="flex-1 overflow-hidden flex">
          {/* Floorplan Section */}
          <div className="flex-1 p-6 overflow-auto">
            <div className="relative">
              {/* Instructions */}
              {!showAddForm && (
                <div className="mb-4 p-3 bg-blue-50 border border-blue-200 rounded-lg">
                  <p className="text-sm text-blue-800">
                    <strong>Click anywhere on the floorplan</strong> to add a new item at that location.
                  </p>
                </div>
              )}

              {/* Error Display */}
              {error && (
                <div className="mb-4 p-3 bg-red-50 border border-red-200 rounded-lg">
                  <p className="text-sm text-red-800">{error}</p>
                  <button
                    onClick={() => setError(null)}
                    className="mt-2 text-red-600 hover:text-red-800 text-sm underline"
                  >
                    Dismiss
                  </button>
                </div>
              )}

              {/* Floorplan Container */}
              <div className="relative bg-gray-100 rounded-xl overflow-hidden">
                <img
                  ref={floorplanRef}
                  src={getStorePlanImageUrl(storePlan)}
                  alt={`${store.name} floorplan`}
                  className="w-full h-auto cursor-crosshair"
                  onClick={handleFloorplanClick}
                  style={{ minHeight: '400px', maxHeight: '600px', objectFit: 'contain' }}
                />

                {/* Existing Item Pins */}
                {items.map((pin) => (
                  <div
                    key={pin.id}
                    className="absolute transform -translate-x-1/2 -translate-y-1/2 group"
                    style={{ left: `${pin.x}%`, top: `${pin.y}%` }}
                  >
                    {/* Pin */}
                    <div className="w-6 h-6 bg-red-500 rounded-full border-2 border-white shadow-lg cursor-pointer hover:bg-red-600 transition-colors">
                      <div className="w-full h-full rounded-full bg-white"></div>
                    </div>
                    
                    {/* Tooltip */}
                    <div className="absolute bottom-8 left-1/2 transform -translate-x-1/2 bg-black bg-opacity-90 text-white text-xs px-2 py-1 rounded whitespace-nowrap opacity-0 group-hover:opacity-100 transition-opacity z-10">
                      {pin.item.name}
                      {pin.item.price && ` - ${pin.item.price}`}
                      <div className="absolute top-full left-1/2 transform -translate-x-1/2 w-0 h-0 border-l-4 border-r-4 border-t-4 border-transparent border-t-black border-opacity-90"></div>
                    </div>

                    {/* Delete Button */}
                    <button
                      onClick={() => handleDeleteItem(pin.id)}
                      className="absolute -top-2 -right-2 w-5 h-5 bg-red-600 text-white rounded-full text-xs opacity-0 group-hover:opacity-100 transition-opacity hover:bg-red-700"
                    >
                      ×
                    </button>
                  </div>
                ))}

                {/* New Pin Preview */}
                {newPin && (
                  <div
                    className="absolute transform -translate-x-1/2 -translate-y-1/2 animate-pulse"
                    style={{ left: `${newPin.x}%`, top: `${newPin.y}%` }}
                  >
                    <div className="w-6 h-6 bg-green-500 rounded-full border-2 border-white shadow-lg">
                      <div className="w-full h-full rounded-full bg-white"></div>
                    </div>
                  </div>
                )}

                {/* Loading Overlay */}
                {loading && (
                  <div className="absolute inset-0 bg-white bg-opacity-75 flex items-center justify-center">
                    <div className="text-center">
                      <div className="animate-spin rounded-full h-8 w-8 border-b-2 border-indigo-600 mx-auto mb-2"></div>
                      <p className="text-sm text-gray-600">Loading items...</p>
                    </div>
                  </div>
                )}
              </div>

              {/* Stats */}
              <div className="mt-4 grid grid-cols-3 gap-4 text-center">
                <div className="bg-gray-50 rounded-lg p-3">
                  <div className="text-2xl font-bold text-gray-900">{items.length}</div>
                  <div className="text-sm text-gray-600">Total Items</div>
                </div>
                <div className="bg-green-50 rounded-lg p-3">
                  <div className="text-2xl font-bold text-green-600">
                    {items.filter(item => item.item.verified).length}
                  </div>
                  <div className="text-sm text-gray-600">Verified</div>
                </div>
                <div className="bg-blue-50 rounded-lg p-3">
                  <div className="text-2xl font-bold text-blue-600">
                    {new Set(items.map(item => item.item.name.split(' ')[0])).size}
                  </div>
                  <div className="text-sm text-gray-600">Categories</div>
                </div>
              </div>
            </div>
          </div>

          {/* Add Item Form */}
          {showAddForm && (
            <div className="w-96 border-l p-6 overflow-auto">
              <h3 className="text-lg font-semibold text-gray-900 mb-4">Add New Item</h3>
              
              <div className="space-y-4">
                {/* Item Name */}
                <div>
                  <label className="block text-sm font-medium text-gray-700 mb-1">
                    Item Name *
                  </label>
                  <input
                    type="text"
                    value={newItem.name}
                    onChange={(e) => setNewItem(prev => ({ ...prev, name: e.target.value }))}
                    placeholder="e.g., Dove Soap"
                    className="w-full px-3 py-2 border border-gray-300 rounded-md focus:outline-none focus:ring-2 focus:ring-indigo-500"
                    maxLength={50}
                  />
                </div>

                {/* Price */}
                <div>
                  <label className="block text-sm font-medium text-gray-700 mb-1">
                    Price (optional)
                  </label>
                  <div className="relative">
                    <input
                      type="text"
                      value={newItem.price || '$'}
                      onChange={(e) => {
                        const value = e.target.value;
                        let cleaned = value.replace(/[^\d.]/g, '');
                        const parts = cleaned.split('.');
                        if (parts.length > 2) {
                          cleaned = parts[0] + '.' + parts.slice(1).join('');
                        }
                        if (parts[1] && parts[1].length > 2) {
                          cleaned = parts[0] + '.' + parts[1].substring(0, 2);
                        }
                        const formattedValue = cleaned ? `$${cleaned}` : '$';
                        setNewItem(prev => ({ ...prev, price: formattedValue }));
                      }}
                      placeholder="$0.00"
                      className="w-full px-3 py-2 pr-12 border border-gray-300 rounded-md focus:outline-none focus:ring-2 focus:ring-indigo-500"
                    />
                    <div className="absolute inset-y-0 right-0 pr-3 flex items-center pointer-events-none">
                      <span className="text-gray-400 text-sm">AUD</span>
                    </div>
                  </div>
                </div>

                {/* Item Image */}
                <div>
                  <label className="block text-sm font-medium text-gray-700 mb-1">
                    Item Photo *
                  </label>
                  <input
                    ref={itemImageRef}
                    type="file"
                    accept="image/*"
                    onChange={(e) => e.target.files?.[0] && handleImageUpload(e.target.files[0], 'item')}
                    className="hidden"
                  />
                  <button
                    type="button"
                    onClick={() => itemImageRef.current?.click()}
                    className="w-full p-4 border-2 border-dashed border-gray-300 rounded-md hover:border-indigo-500 transition-colors"
                  >
                    {newItem.itemImage ? (
                      <div className="text-center">
                        <img
                          src={newItem.itemImage}
                          alt="Item preview"
                          className="w-16 h-16 object-cover rounded mx-auto mb-2"
                        />
                        <p className="text-sm text-green-600">Photo uploaded</p>
                        {itemImageSizeInfo && (
                          <div className="mt-2 text-xs text-gray-600 space-y-1">
                            <div className="flex justify-between">
                              <span>Original:</span>
                              <span className="font-medium">{(itemImageSizeInfo.originalSize / 1024 / 1024).toFixed(2)} MB</span>
                            </div>
                            <div className="flex justify-between">
                              <span>Compressed:</span>
                              <span className="font-medium text-green-600">{(itemImageSizeInfo.compressedSize / 1024 / 1024).toFixed(2)} MB</span>
                            </div>
                            <div className="flex justify-between">
                              <span>Saved:</span>
                              <span className="font-medium text-blue-600">{((1 - itemImageSizeInfo.compressedSize / itemImageSizeInfo.originalSize) * 100).toFixed(1)}%</span>
                            </div>
                          </div>
                        )}
                      </div>
                    ) : (
                      <div className="text-center text-gray-500">
                        <svg className="w-8 h-8 mx-auto mb-2" fill="none" stroke="currentColor" viewBox="0 0 24 24">
                          <path strokeLinecap="round" strokeLinejoin="round" strokeWidth={2} d="M12 6v6m0 0v6m0-6h6m-6 0H6" />
                        </svg>
                        <p className="text-sm">Upload item photo</p>
                      </div>
                    )}
                  </button>
                </div>

                {/* Price Tag Image */}
                <div>
                  <label className="block text-sm font-medium text-gray-700 mb-1">
                    Price Tag Photo (optional)
                  </label>
                  <input
                    ref={priceImageRef}
                    type="file"
                    accept="image/*"
                    onChange={(e) => e.target.files?.[0] && handleImageUpload(e.target.files[0], 'price')}
                    className="hidden"
                  />
                  <button
                    type="button"
                    onClick={() => priceImageRef.current?.click()}
                    className="w-full p-4 border-2 border-dashed border-gray-300 rounded-md hover:border-indigo-500 transition-colors"
                  >
                    {newItem.priceImage ? (
                      <div className="text-center">
                        <img
                          src={newItem.priceImage}
                          alt="Price tag preview"
                          className="w-16 h-16 object-cover rounded mx-auto mb-2"
                        />
                        <p className="text-sm text-green-600">Price photo uploaded</p>
                        {priceImageSizeInfo && (
                          <div className="mt-2 text-xs text-gray-600 space-y-1">
                            <div className="flex justify-between">
                              <span>Original:</span>
                              <span className="font-medium">{(priceImageSizeInfo.originalSize / 1024 / 1024).toFixed(2)} MB</span>
                            </div>
                            <div className="flex justify-between">
                              <span>Compressed:</span>
                              <span className="font-medium text-green-600">{(priceImageSizeInfo.compressedSize / 1024 / 1024).toFixed(2)} MB</span>
                            </div>
                            <div className="flex justify-between">
                              <span>Saved:</span>
                              <span className="font-medium text-blue-600">{((1 - priceImageSizeInfo.compressedSize / priceImageSizeInfo.originalSize) * 100).toFixed(1)}%</span>
                            </div>
                          </div>
                        )}
                      </div>
                    ) : (
                      <div className="text-center text-gray-500">
                        <svg className="w-8 h-8 mx-auto mb-2" fill="none" stroke="currentColor" viewBox="0 0 24 24">
                          <path strokeLinecap="round" strokeLinejoin="round" strokeWidth={2} d="M7 7h.01M7 3h5c.512 0 1.024.195 1.414.586l7 7a2 2 0 010 2.828l-7 7a2 2 0 01-2.828 0l-7-7A1.994 1.994 0 013 12V7a4 4 0 014-4z" />
                        </svg>
                        <p className="text-sm">Upload price tag</p>
                      </div>
                    )}
                  </button>
                </div>

                {/* Position Info */}
                <div className="bg-gray-50 p-3 rounded-md">
                  <div className="text-sm text-gray-600">
                    <strong>Position:</strong> {newPin?.x.toFixed(1)}%, {newPin?.y.toFixed(1)}%
                  </div>
                </div>

                {/* Action Buttons */}
                <div className="flex space-x-3 pt-4">
                  <button
                    type="button"
                    onClick={() => {
                      setShowAddForm(false);
                      setNewPin(null);
                      setNewItem({
                        name: '',
                        price: '',
                        itemImage: null,
                        priceImage: null,
                        x: 0,
                        y: 0
                      });
                      setItemImageSizeInfo(null);
                      setPriceImageSizeInfo(null);
                    }}
                    className="flex-1 px-4 py-2 border border-gray-300 rounded-md text-gray-700 hover:bg-gray-50 transition-colors"
                  >
                    Cancel
                  </button>
                  <button
                    type="button"
                    onClick={handleSaveItem}
                    disabled={saving || !newItem.name.trim() || !newItem.itemImage}
                    className="flex-1 px-4 py-2 bg-indigo-600 text-white rounded-md hover:bg-indigo-700 disabled:bg-gray-400 disabled:cursor-not-allowed transition-colors"
                  >
                    {saving ? 'Saving...' : 'Save Item'}
                  </button>
                </div>
              </div>
            </div>
          )}
        </div>
      </div>
    </div>
  );
};<|MERGE_RESOLUTION|>--- conflicted
+++ resolved
@@ -130,7 +130,6 @@
         throw new Error('Invalid image file. Please select a valid image under 5MB.');
       }
 
-<<<<<<< HEAD
       const originalSize = file.size;
       console.log(`📁 [${type.toUpperCase()} IMAGE] Original size:`, (originalSize / 1024 / 1024).toFixed(2), 'MB');
 
@@ -140,16 +139,6 @@
       
       console.log(`🗜️ [${type.toUpperCase()} IMAGE] Compressed size:`, (compressedSize / 1024 / 1024).toFixed(2), 'MB');
       console.log(`📊 [${type.toUpperCase()} IMAGE] Compression ratio:`, ((1 - compressedSize / originalSize) * 100).toFixed(1) + '%');
-=======
-      logSafariDebug('File validation passed');
-
-      // Compress image
-      const compressedFile = await compressImage(file, 800, 800, 0.7);
-      logSafariDebug('Image compressed successfully', {
-        originalSize: file.size,
-        compressedSize: compressedFile.size
-      });
->>>>>>> e5b2f534
       
       // Convert to base64
       const base64 = await fileToBase64(compressedFile);
