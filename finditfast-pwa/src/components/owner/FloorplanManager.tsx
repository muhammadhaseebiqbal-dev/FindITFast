import React, { useState, useEffect } from 'react';
import { useAuth } from '../../contexts/AuthContext';
import { collection, query, where, getDocs } from 'firebase/firestore';
import { db } from '../../services/firebase';
import { StorePlanService } from '../../services/firestoreService';
import { FloorplanUpload } from './FloorplanUpload';
import { InventoryManager } from './InventoryManager';
import { ensureStoreOwnerRecord } from '../../utilities/storeOwnerUtils';
import { getStorePlanImageUrl } from '../../utils/storePlanCompatibility';
import type { Store, StorePlan } from '../../types';

interface ApprovedStoreRequest {
  id: string;
  storeName: string;
  storeType?: string;
  address: string;
  status: 'approved';
  approvedAt: Date;
  storeId?: string; // Reference to the actual store if created
}

export const FloorplanManager: React.FC = () => {
  const { user } = useAuth();
  const [approvedRequests, setApprovedRequests] = useState<ApprovedStoreRequest[]>([]);
  const [stores, setStores] = useState<Store[]>([]);
  const [storePlans, setStorePlans] = useState<StorePlan[]>([]);
  const [loading, setLoading] = useState(true);
  const [error, setError] = useState<string | null>(null);
  const [selectedStore, setSelectedStore] = useState<string | null>(null);
  const [activatingPlan, setActivatingPlan] = useState<string | null>(null);
  const [inventoryManagerOpen, setInventoryManagerOpen] = useState<{storePlan: StorePlan, storeId: string} | null>(null);

  useEffect(() => {
    loadApprovedStores();
  }, [user]);

  const loadApprovedStores = async () => {
    if (!user?.uid) return;

    try {
      setLoading(true);
      setError(null);

      console.log('Loading approved stores for user:', user.uid, user.email);

      // First, ensure the user has a store owner record
      const hasStoreOwnerRecord = await ensureStoreOwnerRecord(user);
      if (!hasStoreOwnerRecord) {
        console.warn('Could not create store owner record');
      }

      // Get approved store requests
      const requestsQuery = query(
        collection(db, 'storeRequests'),
        where('requestedBy', '==', user.uid),
        where('status', '==', 'approved')
      );
      
      const requestsSnapshot = await getDocs(requestsQuery);
      const approvedRequestsData = requestsSnapshot.docs.map(doc => ({
        id: doc.id,
        ...doc.data(),
        approvedAt: doc.data().approvedAt?.toDate() || new Date(),
      })) as ApprovedStoreRequest[];

      console.log('Found approved requests:', approvedRequestsData.length);
      console.log('Approved requests data:', approvedRequestsData.map(r => ({ 
        id: r.id, 
        storeName: r.storeName, 
        storeId: (r as any).storeId,
        status: r.status 
      })));
      
      // Also log the full first request to see all fields
      if (approvedRequestsData.length > 0) {
        console.log('First approved request (full data):', approvedRequestsData[0]);
      }
      
      setApprovedRequests(approvedRequestsData);

      // Get actual stores created from these requests
      if (approvedRequestsData.length > 0) {
        const storesQuery = query(
          collection(db, 'stores'),
          where('ownerId', '==', user.uid)
        );
        
        const storesSnapshot = await getDocs(storesQuery);
        const storesData = storesSnapshot.docs.map(doc => ({
          id: doc.id,
          ...doc.data(),
          createdAt: doc.data().createdAt?.toDate() || new Date(),
          updatedAt: doc.data().updatedAt?.toDate() || new Date(),
        })) as Store[];

        console.log('Found stores:', storesData.length);
        setStores(storesData);

        // Try to get store plans, with better error handling
        try {
          console.log('Attempting to load store plans...');
          const storePlansData = await StorePlanService.getByOwner(user.uid);
          console.log('Store plans loaded successfully:', storePlansData.length);
          console.log('Store plans data:', storePlansData);
          setStorePlans(storePlansData);
        } catch (planError) {
          console.warn('Could not load store plans:', planError);
          // Don't fail the entire load if store plans can't be accessed
          // This might happen if the user doesn't have proper store owner permissions
          setStorePlans([]);
        }
      }

    } catch (err) {
      console.error('Error loading approved stores:', err);
      setError('Failed to load your approved stores');
    } finally {
      setLoading(false);
    }
  };

  const getStoreForRequest = (requestId: string): Store | undefined => {
    // Try to match store by name and owner
    const request = approvedRequests.find(req => req.id === requestId);
    if (!request) return undefined;
    
    return stores.find(store => 
      store.name === request.storeName && 
      store.ownerId === user?.uid
    );
  };

  const getStorePlansForStore = (storeId: string): StorePlan[] => {
    const plans = storePlans.filter(plan => plan.storeId === storeId);
    console.log(`🔍 Getting store plans for store ${storeId}:`, plans.length);
    console.log('Available store plans:', storePlans.map(p => ({ id: p.id, storeId: p.storeId, ownerId: p.ownerId })));
    return plans;
  };

  if (loading) {
    return (
      <div className="bg-white rounded-xl p-6 shadow-sm">
        <div className="flex items-center justify-center py-8">
          <div className="animate-spin rounded-full h-8 w-8 border-b-2 border-gray-800"></div>
          <span className="ml-3 text-gray-600">Loading your stores...</span>
        </div>
      </div>
    );
  }

  if (error) {
    return (
      <div className="bg-white rounded-xl p-6 shadow-sm">
        <div className="text-center py-8">
          <div className="w-16 h-16 bg-red-100 rounded-full flex items-center justify-center mx-auto mb-4">
            <svg className="w-8 h-8 text-red-600" fill="none" stroke="currentColor" viewBox="0 0 24 24">
              <path strokeLinecap="round" strokeLinejoin="round" strokeWidth={2} d="M12 8v4m0 4h.01M21 12a9 9 0 11-18 0 9 9 0 0118 0z" />
            </svg>
          </div>
          <h3 className="text-lg font-medium text-gray-900 mb-2">Error Loading Stores</h3>
          <p className="text-gray-600 mb-4">{error}</p>
          <button
            onClick={loadApprovedStores}
            className="bg-gray-800 text-white px-4 py-2 rounded-xl font-medium hover:bg-gray-900 transition-colors"
          >
            Try Again
          </button>
        </div>
      </div>
    );
  }

  if (approvedRequests.length === 0) {
    return (
      <div className="bg-white rounded-xl p-6 shadow-sm">
        <div className="text-center py-8">
          <div className="w-16 h-16 bg-gray-100 rounded-full flex items-center justify-center mx-auto mb-4">
            <svg className="w-8 h-8 text-gray-400" fill="none" stroke="currentColor" viewBox="0 0 24 24">
              <path strokeLinecap="round" strokeLinejoin="round" strokeWidth={2} d="M19 21V5a2 2 0 00-2-2H7a2 2 0 00-2 2v16m14 0h2m-2 0h-5m-9 0H3m2 0h5M9 7h1m-1 4h1m4-4h1m-1 4h1m-5 10v-5a1 1 0 011-1h2a1 1 0 011 1v5m-4 0h4" />
            </svg>
          </div>
          <h3 className="text-lg font-medium text-gray-900 mb-2">No Approved Stores</h3>
          <p className="text-gray-600 mb-4">
            You need to have approved store requests before you can upload floorplans.
          </p>
          <button
            onClick={() => window.location.href = '/owner/dashboard?tab=requests'}
            className="bg-gray-800 text-white px-4 py-2 rounded-xl font-medium hover:bg-gray-900 transition-colors"
          >
            Submit Store Request
          </button>
        </div>
      </div>
    );
  }

  return (
    <div className="space-y-6">
      {/* Error Message */}
      {error && (
        <div className="bg-red-50 border border-red-200 rounded-xl p-4">
          <div className="flex items-center">
            <svg className="w-5 h-5 text-red-400 mr-2" fill="none" stroke="currentColor" viewBox="0 0 24 24">
              <path strokeLinecap="round" strokeLinejoin="round" strokeWidth={2} d="M12 8v4m0 4h.01M21 12a9 9 0 11-18 0 9 9 0 0118 0z" />
            </svg>
            <p className="text-sm text-red-700">{error}</p>
          </div>
        </div>
      )}

      {/* Store Selection */}
      <div className="bg-white rounded-xl p-6 shadow-sm">
        <div className="flex items-center justify-between mb-6">
          <div>
            <h2 className="text-xl font-semibold text-gray-900">Floorplan Management</h2>
            <p className="text-gray-600">Upload and manage floorplans for your approved stores</p>
          </div>
          <div className="flex items-center space-x-4">
            <button
              onClick={loadApprovedStores}
              className="bg-blue-600 text-white px-4 py-2 rounded-lg font-medium hover:bg-blue-700 transition-colors flex items-center space-x-2"
            >
              <svg className="w-4 h-4" fill="none" stroke="currentColor" viewBox="0 0 24 24">
                <path strokeLinecap="round" strokeLinejoin="round" strokeWidth={2} d="M4 4v5h.582m15.356 2A8.001 8.001 0 004.582 9m0 0H9m11 11v-5h-.581m0 0a8.003 8.003 0 01-15.357-2m15.357 2H15" />
              </svg>
              <span>Refresh</span>
            </button>
            <div className="text-right">
              <p className="text-sm text-gray-500">Approved Stores</p>
              <p className="text-2xl font-bold text-gray-900">{approvedRequests.length}</p>
            </div>
          </div>
        </div>

        {/* Store Grid */}
        <div className="grid grid-cols-1 md:grid-cols-2 lg:grid-cols-3 gap-6">
          {approvedRequests.map((request) => {
            const store = getStoreForRequest(request.id);
            const storeStorePlans = store ? getStorePlansForStore(store.id) : getStorePlansForStore(`temp_${request.id}`);
            const hasFloorplan = store?.floorplanUrl || store?.floorplanData || storeStorePlans.length > 0;
            const floorplanCount = storeStorePlans.length;
            const isExpanded = selectedStore === request.id;
            
            return (
              <div
                key={request.id}
                className={`border rounded-xl transition-all ${
                  isExpanded
                    ? 'border-blue-500 bg-blue-50 shadow-lg'
                    : 'border-gray-200 hover:border-gray-300 hover:shadow-md'
                }`}
              >
                {/* Store Card Header (Always Visible) */}
                <div 
                  className="p-4 cursor-pointer"
                  onClick={() => setSelectedStore(selectedStore === request.id ? null : request.id)}
                >
                  <div className="flex items-start justify-between mb-3">
                    <div className="flex-1">
                      <h3 className="font-semibold text-gray-900 mb-1">{request.storeName}</h3>
                      <p className="text-sm text-gray-600">{request.storeType || 'Store'}</p>
                      <p className="text-xs text-gray-500 mt-1">
                        📍 {request.address.length > 40 ? request.address.substring(0, 40) + '...' : request.address}
                      </p>
                    </div>
                    <div className="ml-3 flex flex-col items-end">
                      <span className="inline-flex items-center px-2 py-1 rounded-full text-xs font-medium bg-green-100 text-green-800 mb-2">
                        ✅ Approved
                      </span>
                      <div className={`px-2 py-1 rounded-full text-xs font-medium ${
                        hasFloorplan 
                          ? 'bg-blue-100 text-blue-800' 
                          : 'bg-yellow-100 text-yellow-800'
                      }`}>
                        {hasFloorplan ? 
                          (floorplanCount > 0 ? `🏗️ ${floorplanCount} Floorplan${floorplanCount > 1 ? 's' : ''}` : '🏗️ Floorplan Ready') 
                          : '📋 Needs Floorplan'}
                      </div>
                    </div>
                  </div>
                  
                  {/* Store Preview Thumbnail */}
                  {hasFloorplan && (
                    <div className="mt-3">
                      {(() => {
                        // Determine which floorplan to show
                        let floorplanUrl = '';
                        let floorplanName = '';
                        
                        if (storeStorePlans.length > 0) {
                          // Use active floorplan or the most recent one
                          const activeFloorplan = storeStorePlans.find(fp => fp.isActive) || storeStorePlans[storeStorePlans.length - 1];
                          floorplanUrl = getStorePlanImageUrl(activeFloorplan);
                          floorplanName = activeFloorplan.name;
                        } else if (store?.floorplanData) {
                          // Legacy store floorplan data
                          floorplanUrl = (store.floorplanData as any).base64 || '';
                          floorplanName = store.floorplanData.name;
                        } else if (store?.floorplanUrl) {
                          floorplanUrl = store.floorplanUrl;
                          floorplanName = 'Floorplan';
                        }
                        
                        return floorplanUrl ? (
                          <div className="relative">
                            <img
                              src={floorplanUrl}
                              alt={`${request.storeName} floorplan`}
                              className="w-full h-24 object-cover rounded-lg border cursor-pointer hover:opacity-75 transition-opacity"
                              onClick={(e) => {
                                e.stopPropagation(); // Prevent card toggle
                                // Open full-size image in new tab
                                const newWindow = window.open();
                                if (newWindow) {
                                  newWindow.document.write(`
                                    <html>
                                      <head><title>${floorplanName} - ${request.storeName}</title></head>
                                      <body style="margin:0; display:flex; justify-content:center; align-items:center; min-height:100vh; background:#f0f0f0;">
                                        <img src="${floorplanUrl}" alt="${floorplanName}" style="max-width:100%; max-height:100%; object-fit:contain;" />
                                      </body>
                                    </html>
                                  `);
                                }
                              }}
                              title="Click to view full size"
                            />
                            <div className="absolute bottom-1 right-1 bg-black bg-opacity-50 text-white text-xs px-2 py-1 rounded">
                              Click to enlarge
                            </div>
                          </div>
                        ) : null;
                      })()}
                    </div>
                  )}
                  
                  {/* Expand/Collapse Indicator */}
                  <div className="flex items-center justify-center mt-3 pt-3 border-t border-gray-200">
                    <div className="flex items-center text-sm text-gray-600">
                      <span className="mr-2">
                        {isExpanded ? 'Hide' : 'Manage'} Floorplans
                      </span>
                      <svg 
                        className={`w-4 h-4 transition-transform ${isExpanded ? 'rotate-180' : ''}`}
                        fill="none" 
                        stroke="currentColor" 
                        viewBox="0 0 24 24"
                      >
                        <path strokeLinecap="round" strokeLinejoin="round" strokeWidth={2} d="M19 9l-7 7-7-7" />
                      </svg>
                    </div>
                  </div>
                </div>

                {/* Expanded Content (Floorplan Management) */}
                {isExpanded && (
                  <div className="border-t border-blue-200 bg-white rounded-b-xl">
                    {/* Upload Section */}
                    <div className="p-4">
                      <h4 className="text-md font-semibold text-gray-900 mb-3">
                        {storeStorePlans.length > 0 ? 'Add New Floorplan' : 'Upload First Floorplan'}
                      </h4>
                      <FloorplanUpload
                        storeId={(request as any).storeId || store?.id || `temp_${request.id}`}
                        onUploadSuccess={() => {
                          // Refresh all data
                          loadApprovedStores();
                        }}
                        onUploadError={(error) => {
                          console.error('Upload error:', error);
                          setError(error);
                          setTimeout(() => setError(null), 5000);
                        }}
                      />
                    </div>

                    {/* Existing Floorplans */}
                    {storeStorePlans.length > 0 ? (
                      <div className="p-4 pt-0">
                        <h4 className="text-md font-semibold text-gray-900 mb-3">
                          Existing Floorplans ({storeStorePlans.length})
                        </h4>
                        <div className="space-y-3">
                          {storeStorePlans
                            .sort((a, b) => new Date(b.createdAt.toDate()).getTime() - new Date(a.createdAt.toDate()).getTime())
                            .map((floorplan) => (
                            <div 
                              key={floorplan.id} 
                              className={`border rounded-lg p-3 ${floorplan.isActive ? 'border-blue-500 bg-blue-50' : 'border-gray-200 bg-gray-50'}`}
                            >
                              <div className="flex items-start space-x-3">
                                {/* Floorplan Thumbnail */}
                                <img
                                  src={getStorePlanImageUrl(floorplan)}
                                  alt={floorplan.name}
                                  className={`w-16 h-16 object-cover rounded border cursor-pointer hover:opacity-75 transition-opacity ${floorplan.isActive ? 'border-blue-300' : 'border-gray-300'}`}
                                  onClick={(e) => {
                                    e.stopPropagation();
                                    // Open full-size image in new tab
                                    const newWindow = window.open();
                                    if (newWindow) {
                                      newWindow.document.write(`
                                        <html>
                                          <head><title>${floorplan.name}</title></head>
                                          <body style="margin:0; display:flex; justify-content:center; align-items:center; min-height:100vh; background:#f0f0f0;">
                                            <img src="${getStorePlanImageUrl(floorplan)}" alt="${floorplan.name}" style="max-width:100%; max-height:100%; object-fit:contain;" />
                                          </body>
                                        </html>
                                      `);
                                    }
                                  }}
                                  title="Click to view full size"
                                />
                                
                                {/* Floorplan Info */}
                                <div className="flex-1 min-w-0">
                                  <div className="flex items-center justify-between mb-1">
                                    <h5 className="text-sm font-medium text-gray-700 truncate">
                                      {floorplan.name}
                                    </h5>
                                    {floorplan.isActive && (
                                      <span className="px-2 py-1 bg-green-100 text-green-800 text-xs rounded-full ml-2">
                                        Active
                                      </span>
                                    )}
                                  </div>
                                  <div className="text-xs text-gray-500 space-y-1">
                                    <p>Uploaded: {new Date(floorplan.createdAt.toDate()).toLocaleDateString()}</p>
                                    {floorplan.updatedAt && (
                                      <p>Updated: {new Date(floorplan.updatedAt.toDate()).toLocaleDateString()}</p>
                                    )}
                                  </div>
                                </div>
                                
                                {/* Action Buttons */}
                                <div className="flex flex-col space-y-1">
                                  {!floorplan.isActive && (
                                    <button
                                      onClick={async (e) => {
                                        e.stopPropagation();
                                        try {
                                          setActivatingPlan(floorplan.id!);
                                          const storeId = (request as any).storeId || store?.id || `temp_${request.id}`;
                                          await StorePlanService.setActiveStorePlan(storeId, floorplan.id!);
                                          loadApprovedStores(); // Refresh all data
                                        } catch (error) {
                                          console.error('Error activating floorplan:', error);
                                          setError('Failed to activate floorplan');
                                          setTimeout(() => setError(null), 5000);
                                        } finally {
                                          setActivatingPlan(null);
                                        }
                                      }}
                                      disabled={activatingPlan === floorplan.id}
                                      className={`px-2 py-1 text-xs rounded transition-colors flex items-center space-x-1 ${
                                        activatingPlan === floorplan.id
                                          ? 'bg-blue-50 text-blue-400 cursor-not-allowed'
                                          : 'bg-blue-100 text-blue-800 hover:bg-blue-200'
                                      }`}
                                      title="Set as active floorplan"
                                    >
                                      {activatingPlan === floorplan.id ? (
                                        <>
                                          <svg className="animate-spin h-3 w-3" fill="none" viewBox="0 0 24 24">
                                            <circle className="opacity-25" cx="12" cy="12" r="10" stroke="currentColor" strokeWidth="4"></circle>
                                            <path className="opacity-75" fill="currentColor" d="m4 12a8 8 0 018-8V0C5.373 0 0 5.373 0 12h4zm2 5.291A7.962 7.962 0 014 12H0c0 3.042 1.135 5.824 3 7.938l3-2.647z"></path>
                                          </svg>
                                          <span>Setting...</span>
                                        </>
                                      ) : (
                                        <span>Set Active</span>
                                      )}
                                    </button>
                                  )}
<<<<<<< HEAD
                                  
=======
                                  <button
                                    onClick={(e) => {
                                      e.stopPropagation();
                                      const storeId = (request as any).storeId || store?.id || `temp_${request.id}`;
                                      setInventoryManagerOpen({ storePlan: floorplan, storeId });
                                    }}
                                    className="px-2 py-1 bg-green-100 text-green-800 text-xs rounded hover:bg-green-200 transition-colors hidden"
                                    title="Manage inventory for this floorplan"
                                  >
                                    Manage Items
                                  </button>
>>>>>>> e5b2f534
                                  <button
                                    onClick={async (e) => {
                                      e.stopPropagation();
                                      if (window.confirm(`Are you sure you want to delete "${floorplan.name}"?`)) {
                                        try {
                                          await StorePlanService.delete(floorplan.id!);
                                          loadApprovedStores(); // Refresh all data
                                        } catch (error) {
                                          console.error('Error deleting floorplan:', error);
                                          setError('Failed to delete floorplan');
                                          setTimeout(() => setError(null), 5000);
                                        }
                                      }
                                    }}
                                    className="px-2 py-1 bg-red-100 text-red-800 text-xs rounded hover:bg-red-200 transition-colors"
                                    title="Delete floorplan"
                                  >
                                    Delete
                                  </button>
                                </div>
                              </div>
                            </div>
                          ))}
                        </div>
                      </div>
                    ) : (
                      <div className="p-4 pt-0">
                        <div className="text-center py-6 border-2 border-dashed border-gray-300 rounded-lg">
                          <div className="w-12 h-12 mx-auto mb-3 rounded-full bg-gray-100 flex items-center justify-center">
                            <svg className="w-6 h-6 text-gray-400" fill="none" stroke="currentColor" viewBox="0 0 24 24">
                              <path strokeLinecap="round" strokeLinejoin="round" strokeWidth={2} d="M4 16l4.586-4.586a2 2 0 012.828 0L16 16m-2-2l1.586-1.586a2 2 0 012.828 0L20 14m-6-6h.01M6 20h12a2 2 0 002-2V6a2 2 0 00-2-2H6a2 2 0 00-2 2v12a2 2 0 002 2z" />
                            </svg>
                          </div>
                          <h5 className="text-sm font-medium text-gray-900 mb-1">No Floorplans Yet</h5>
                          <p className="text-xs text-gray-600">
                            Upload your first floorplan above to get started
                          </p>
                        </div>
                      </div>
                    )}
                  </div>
                )}
              </div>
            );
          })}
        </div>
      </div>

      {/* Instructions */}
      <div className="bg-blue-50 border border-blue-200 rounded-xl p-4">
        <div className="flex items-start">
          <svg className="w-5 h-5 text-blue-600 mt-0.5 mr-3 flex-shrink-0" fill="none" stroke="currentColor" viewBox="0 0 24 24">
            <path strokeLinecap="round" strokeLinejoin="round" strokeWidth={2} d="M13 16h-1v-4h-1m1-4h.01M21 12a9 9 0 11-18 0 9 9 0 0118 0z" />
          </svg>
          <div>
            <h4 className="text-sm font-medium text-blue-800 mb-1">How to manage floorplans:</h4>
            <ul className="text-sm text-blue-700 space-y-1">
              <li>• Click on any store card above to expand floorplan management</li>
              <li>• Use "Take Photo" to capture floorplan with your camera</li>
              <li>• Use "Choose from Gallery" to upload an existing image</li>
              <li>• Upload multiple floorplans for different areas/floors</li>
              <li>• Click "Set Active" to change which floorplan is primary</li>
              <li>• Click "Delete" to remove unwanted floorplans</li>
              <li>• Click any floorplan image to view full-size</li>
              <li>• Images are stored securely as base64 data</li>
            </ul>
          </div>
        </div>
      </div>

      {/* Items Manager Modal */}
      {inventoryManagerOpen && (
        <InventoryManager
          storePlan={inventoryManagerOpen.storePlan}
          storeId={inventoryManagerOpen.storeId}
          onClose={() => setInventoryManagerOpen(null)}
          onItemAdded={() => {
            // Could refresh data or show success message
            console.log('Item added successfully');
          }}
        />
      )}
    </div>
  );
};<|MERGE_RESOLUTION|>--- conflicted
+++ resolved
@@ -471,21 +471,7 @@
                                       )}
                                     </button>
                                   )}
-<<<<<<< HEAD
                                   
-=======
-                                  <button
-                                    onClick={(e) => {
-                                      e.stopPropagation();
-                                      const storeId = (request as any).storeId || store?.id || `temp_${request.id}`;
-                                      setInventoryManagerOpen({ storePlan: floorplan, storeId });
-                                    }}
-                                    className="px-2 py-1 bg-green-100 text-green-800 text-xs rounded hover:bg-green-200 transition-colors hidden"
-                                    title="Manage inventory for this floorplan"
-                                  >
-                                    Manage Items
-                                  </button>
->>>>>>> e5b2f534
                                   <button
                                     onClick={async (e) => {
                                       e.stopPropagation();
