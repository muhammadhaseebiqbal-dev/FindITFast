--- conflicted
+++ resolved
@@ -82,11 +82,7 @@
     "revision": "3ca0b8505b4bec776b69afdba2768812"
   }, {
     "url": "index.html",
-<<<<<<< HEAD
-    "revision": "0.qcre2jbp1mo"
-=======
-    "revision": "0.3rpf9625sao"
->>>>>>> 766d89c6
+  "revision": "0.3rpf9625sao"
   }], {});
   workbox.cleanupOutdatedCaches();
   workbox.registerRoute(new workbox.NavigationRoute(workbox.createHandlerBoundToURL("index.html"), {
